--- conflicted
+++ resolved
@@ -1062,26 +1062,6 @@
    ------------ SNTP options ------------
    --------------------------------------
 */
-/*
- * SNTP update delay - in milliseconds
- */
-
-<<<<<<< HEAD
-/*
- * Forward declarations of weak definitions from lwip's sntp.c which could
- * be redefined by user application. This is needed to provide custom definition
- * of the below macros in lwip's sntp.c.
- * Full declaration is provided in IDF's port layer in esp_sntp.h
- */
-#ifdef __cplusplus
-#define LWIP_FORWARD_DECLARE_C_CXX extern "C"
-#else
-#define LWIP_FORWARD_DECLARE_C_CXX
-#endif
-
-LWIP_FORWARD_DECLARE_C_CXX void sntp_sync_time(struct timeval *tv);
-
-LWIP_FORWARD_DECLARE_C_CXX uint32_t sntp_get_sync_interval(void);
 
 // Max number of SNTP servers handled (default equal to LWIP_DHCP_MAX_NTP_SERVERS)
 #if defined CONFIG_LWIP_SNTP_MAX_SERVERS
@@ -1092,8 +1072,6 @@
 #define LWIP_DHCP_GET_NTP_SRV           CONFIG_LWIP_DHCP_GET_NTP_SRV
 #endif // CONFIG_LWIP_DHCP_GET_NTP_SRV
 
-=======
->>>>>>> da12db29
 /** Set this to 1 to support DNS names (or IP address strings) to set sntp servers
  * One server address/name can be defined as default if SNTP_SERVER_DNS == 1:
  * \#define SNTP_SERVER_ADDRESS "pool.ntp.org"
