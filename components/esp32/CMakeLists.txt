<<<<<<< HEAD
# require_idf_targets(esp32)

if(BOOTLOADER_BUILD AND CONFIG_IDF_TARGET_ESP32)
    # For bootloader, all we need from esp32 is headers
    set(COMPONENT_ADD_INCLUDEDIRS include)
    register_component()
    target_linker_script(${COMPONENT_LIB} "ld/esp32.peripherals.ld")
elseif(CONFIG_IDF_TARGET_ESP32)
    # Regular app build

    set(COMPONENT_SRCS "brownout.c"
                   "cache_err_int.c"
                   "cache_sram_mmu.c"
                   "clk.c"
                   "cpu_start.c"
                   "crosscore_int.c"
                   "dport_access.c"
                   "dport_panic_highint_hdl.S"
                   "esp_adapter.c"
                   "esp_timer_esp32.c"
                   "esp_himem.c"
                   "hw_random.c"
                   "int_wdt.c"
                   "intr_alloc.c"
                   "panic.c"
                   "pm_esp32.c"
                   "pm_trace.c"
                   "reset_reason.c"
                   "sleep_modes.c"
                   "spiram.c"
                   "spiram_psram.c"
                   "system_api.c"
                   "task_wdt.c")
    set(COMPONENT_ADD_INCLUDEDIRS "include")

    set(COMPONENT_REQUIRES app_update driver esp_event efuse pthread soc) #unfortunately rom/uart uses SOC registers directly
=======
if(BOOTLOADER_BUILD)
    # For bootloader, all we need from esp32 is headers
    idf_component_register(INCLUDE_DIRS include)
    target_linker_script(${COMPONENT_LIB} INTERFACE "ld/esp32.peripherals.ld")
else()
    # Regular app build
    set(srcs 
        "brownout.c"
        "cache_err_int.c"
        "cache_sram_mmu.c"
        "clk.c"
        "cpu_start.c"
        "crosscore_int.c"
        "dport_access.c"
        "dport_panic_highint_hdl.S"
        "esp_adapter.c"
        "esp_timer_esp32.c"
        "esp_himem.c"
        "hw_random.c"
        "int_wdt.c"
        "intr_alloc.c"
        "panic.c"
        "pm_esp32.c"
        "pm_trace.c"
        "reset_reason.c"
        "sleep_modes.c"
        "spiram.c"
        "spiram_psram.c"
        "system_api.c"
        "task_wdt.c")
    set(include_dirs "include")

    set(requires driver esp_event efuse soc) #unfortunately rom/uart uses SOC registers directly
>>>>>>> 16b300bd

    # driver is a public requirement because esp_sleep.h uses gpio_num_t & touch_pad_t
    # app_update is added here because cpu_start.c uses esp_ota_get_app_description() function.
    set(priv_requires app_trace app_update bootloader_support log mbedtls nvs_flash pthread
        spi_flash vfs wpa_supplicant espcoredump esp_common esp_wifi)
    set(fragments linker.lf ld/esp32_fragments.lf)

    idf_component_register(SRCS "${srcs}"
                        INCLUDE_DIRS "${include_dirs}"
                        LDFRAGMENTS "${fragments}"
                        REQUIRES "${requires}"
                        PRIV_REQUIRES "${priv_requires}"
                        REQUIRED_IDF_TARGETS esp32)

    target_linker_script(${COMPONENT_LIB} INTERFACE "${CMAKE_CURRENT_BINARY_DIR}/esp32_out.ld")

    # Rely on user code to define app_main
    target_link_libraries(${COMPONENT_LIB} INTERFACE "-u app_main")

    if(CONFIG_SPIRAM_ALLOW_BSS_SEG_EXTERNAL_MEMORY)
        # This has to be linked before esp32.project.ld
        target_linker_script(${COMPONENT_LIB} INTERFACE "ld/esp32.extram.bss.ld")
    endif()

    # Process the template file through the linker script generation mechanism, and use the output for linking the
    # final binary
    target_linker_script(${COMPONENT_LIB} INTERFACE "${CMAKE_CURRENT_LIST_DIR}/ld/esp32.project.ld.in" 
                        PROCESS "${CMAKE_CURRENT_BINARY_DIR}/ld/esp32.project.ld")

    target_linker_script(${COMPONENT_LIB} INTERFACE "ld/esp32.peripherals.ld")
    target_link_libraries(${COMPONENT_LIB} PUBLIC gcc)
    target_link_libraries(${COMPONENT_LIB} INTERFACE "-u call_user_start_cpu0")

    #ld_include_panic_highint_hdl is added as an undefined symbol because otherwise the
    #linker will ignore panic_highint_hdl.S as it has no other files depending on any
    #symbols in it.
    target_link_libraries(${COMPONENT_LIB} INTERFACE "-u ld_include_panic_highint_hdl")

    idf_build_get_property(config_dir CONFIG_DIR)
    # Preprocess esp32.ld linker script to include configuration, becomes esp32_out.ld
    set(LD_DIR ${CMAKE_CURRENT_SOURCE_DIR}/ld)
    add_custom_command(
        OUTPUT esp32_out.ld
        COMMAND "${CMAKE_C_COMPILER}" -C -P -x c -E -o esp32_out.ld -I ${config_dir} ${LD_DIR}/esp32.ld
        MAIN_DEPENDENCY ${LD_DIR}/esp32.ld ${sdkconfig_header}
        COMMENT "Generating linker script..."
        VERBATIM)

    add_custom_target(esp32_linker_script DEPENDS ${CMAKE_CURRENT_BINARY_DIR}/esp32_out.ld)
    add_dependencies(${COMPONENT_LIB} esp32_linker_script)

    # disable stack protection in files which are involved in initialization of that feature
    set_source_files_properties(
        cpu_start.c
        PROPERTIES COMPILE_FLAGS
        -fno-stack-protector)

    if(CONFIG_SPIRAM_CACHE_WORKAROUND)
        # Note: Adding as a PUBLIC compile option here causes this option to propagate to all components that depend on esp32.
        #
        # To handle some corner cases, the same flag is set in project_include.cmake
        target_compile_options(${COMPONENT_LIB} PUBLIC -mfix-esp32-psram-cache-issue)
        # also, make sure we link with this option so correct toolchain libs are pulled in
        target_link_libraries(${COMPONENT_LIB} PUBLIC -mfix-esp32-psram-cache-issue)
    endif()
endif()<|MERGE_RESOLUTION|>--- conflicted
+++ resolved
@@ -1,41 +1,6 @@
-<<<<<<< HEAD
+# TODO esp32s2beta: Support uncommenting this
 # require_idf_targets(esp32)
 
-if(BOOTLOADER_BUILD AND CONFIG_IDF_TARGET_ESP32)
-    # For bootloader, all we need from esp32 is headers
-    set(COMPONENT_ADD_INCLUDEDIRS include)
-    register_component()
-    target_linker_script(${COMPONENT_LIB} "ld/esp32.peripherals.ld")
-elseif(CONFIG_IDF_TARGET_ESP32)
-    # Regular app build
-
-    set(COMPONENT_SRCS "brownout.c"
-                   "cache_err_int.c"
-                   "cache_sram_mmu.c"
-                   "clk.c"
-                   "cpu_start.c"
-                   "crosscore_int.c"
-                   "dport_access.c"
-                   "dport_panic_highint_hdl.S"
-                   "esp_adapter.c"
-                   "esp_timer_esp32.c"
-                   "esp_himem.c"
-                   "hw_random.c"
-                   "int_wdt.c"
-                   "intr_alloc.c"
-                   "panic.c"
-                   "pm_esp32.c"
-                   "pm_trace.c"
-                   "reset_reason.c"
-                   "sleep_modes.c"
-                   "spiram.c"
-                   "spiram_psram.c"
-                   "system_api.c"
-                   "task_wdt.c")
-    set(COMPONENT_ADD_INCLUDEDIRS "include")
-
-    set(COMPONENT_REQUIRES app_update driver esp_event efuse pthread soc) #unfortunately rom/uart uses SOC registers directly
-=======
 if(BOOTLOADER_BUILD)
     # For bootloader, all we need from esp32 is headers
     idf_component_register(INCLUDE_DIRS include)
@@ -69,7 +34,6 @@
     set(include_dirs "include")
 
     set(requires driver esp_event efuse soc) #unfortunately rom/uart uses SOC registers directly
->>>>>>> 16b300bd
 
     # driver is a public requirement because esp_sleep.h uses gpio_num_t & touch_pad_t
     # app_update is added here because cpu_start.c uses esp_ota_get_app_description() function.
