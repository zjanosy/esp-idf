// Copyright 2015-2016 Espressif Systems (Shanghai) PTE LTD
//
// Licensed under the Apache License, Version 2.0 (the "License");
// you may not use this file except in compliance with the License.
// You may obtain a copy of the License at

//     http://www.apache.org/licenses/LICENSE-2.0
//
// Unless required by applicable law or agreed to in writing, software
// distributed under the License is distributed on an "AS IS" BASIS,
// WITHOUT WARRANTIES OR CONDITIONS OF ANY KIND, either express or implied.
// See the License for the specific language governing permissions and
// limitations under the License.
#include <stdint.h>
#include <string.h>

#include "esp_attr.h"
#include "esp_err.h"

#include "rom/ets_sys.h"
#include "rom/uart.h"

#include "soc/cpu.h"
#include "soc/dport_reg.h"
#include "soc/io_mux_reg.h"
#include "soc/rtc_cntl_reg.h"

#include "freertos/FreeRTOS.h"
#include "freertos/task.h"
#include "freertos/semphr.h"
#include "freertos/queue.h"
#include "freertos/portmacro.h"

#include "tcpip_adapter.h"

#include "heap_alloc_caps.h"
#include "sdkconfig.h"
#include "esp_system.h"
#include "esp_spi_flash.h"
#include "nvs_flash.h"
#include "esp_event.h"
#include "esp_spi_flash.h"
#include "esp_ipc.h"
#include "esp_log.h"

<<<<<<< HEAD
void start_cpu0(void) __attribute__((weak, alias("start_cpu0_default")));
void start_cpu1(void) __attribute__((weak, alias("start_cpu0_default")));
void start_cpu0_default(void) IRAM_ATTR;
void start_cpu1_default(void) IRAM_ATTR;
static void IRAM_ATTR call_start_cpu1();
static void do_global_ctors(void);
static void main_task(void* args);
=======
static void IRAM_ATTR user_start_cpu0(void);
#if !CONFIG_FREERTOS_UNICORE
static void IRAM_ATTR call_user_start_cpu1();
static void IRAM_ATTR user_start_cpu1(void);
static bool app_cpu_started = false;
#endif
>>>>>>> 1dc7fda8
extern void ets_setup_syscalls(void);
extern int main(void);

extern int _bss_start;
extern int _bss_end;
extern int _init_start;
extern void (*__init_array_start)(void);
extern void (*__init_array_end)(void);
extern volatile int port_xSchedulerRunning[2];

static const char* TAG = "cpu_start";

/*
 * We arrive here after the bootloader finished loading the program from flash. The hardware is mostly uninitialized,
 * and the app CPU is in reset. We do have a stack, so we can do the initialization in C.
 */

void IRAM_ATTR call_start_cpu0()
{
    //Kill wdt
    REG_CLR_BIT(RTC_CNTL_WDTCONFIG0_REG, RTC_CNTL_WDT_FLASHBOOT_MOD_EN);
    REG_CLR_BIT(0x6001f048, BIT(14)); //DR_REG_BB_BASE+48

    cpu_configure_region_protection();

    //Move exception vectors to IRAM
    asm volatile (\
                  "wsr    %0, vecbase\n" \
                  ::"r"(&_init_start));

    uartAttach();
    ets_install_uart_printf();

    memset(&_bss_start, 0, (&_bss_end - &_bss_start) * sizeof(_bss_start));

    // Initialize heap allocator
    heap_alloc_caps_init();

    ESP_EARLY_LOGI(TAG, "Pro cpu up.");

#ifndef CONFIG_FREERTOS_UNICORE
    ESP_EARLY_LOGI(TAG, "Starting app cpu, entry point is %p", call_start_cpu1);

    SET_PERI_REG_MASK(DPORT_APPCPU_CTRL_B_REG, DPORT_APPCPU_CLKGATE_EN);
    CLEAR_PERI_REG_MASK(DPORT_APPCPU_CTRL_C_REG, DPORT_APPCPU_RUNSTALL);
    SET_PERI_REG_MASK(DPORT_APPCPU_CTRL_A_REG, DPORT_APPCPU_RESETTING);
    CLEAR_PERI_REG_MASK(DPORT_APPCPU_CTRL_A_REG, DPORT_APPCPU_RESETTING);
    ets_set_appcpu_boot_addr((uint32_t)call_start_cpu1);

    while (!app_cpu_started) {
        ets_delay_us(100);
    }
#else
    ESP_EARLY_LOGI(TAG, "Single core mode");
    CLEAR_PERI_REG_MASK(DPORT_APPCPU_CTRL_B_REG, DPORT_APPCPU_CLKGATE_EN);
#endif
    ESP_EARLY_LOGI(TAG, "Pro cpu start user code");
    start_cpu0();
}

<<<<<<< HEAD
void IRAM_ATTR call_start_cpu1()
=======
#if !CONFIG_FREERTOS_UNICORE
void IRAM_ATTR call_user_start_cpu1()
>>>>>>> 1dc7fda8
{
    asm volatile (\
                  "wsr    %0, vecbase\n" \
                  ::"r"(&_init_start));

    cpu_configure_region_protection();

    ESP_EARLY_LOGI(TAG, "App cpu up.");
    app_cpu_started = 1;
    start_cpu1();
}

void start_cpu0_default(void)
{
    esp_set_cpu_freq();     // set CPU frequency configured in menuconfig
    uart_div_modify(0, (APB_CLK_FREQ << 4) / 115200);
    ets_setup_syscalls();
    do_global_ctors();
    esp_ipc_init();
    spi_flash_init();
    xTaskCreatePinnedToCore(&main_task, "main",
            ESP_TASK_MAIN_STACK, NULL,
            ESP_TASK_MAIN_PRIO, NULL, 0);
    ESP_LOGI(TAG, "Starting scheduler on PRO CPU.");
    vTaskStartScheduler();
}

void start_cpu1_default(void)
{
    // Wait for FreeRTOS initialization to finish on PRO CPU
    while (port_xSchedulerRunning[0] == 0) {
        ;
    }
    ESP_LOGI(TAG, "Starting scheduler on APP CPU.");
    xPortStartScheduler();
}
#endif

static void do_global_ctors(void)
{
    void (**p)(void);
    for (p = &__init_array_end - 1; p >= &__init_array_start; --p) {
        (*p)();
    }
}

static void main_task(void* args)
{
    main();
    vTaskDelete(NULL);
}
<|MERGE_RESOLUTION|>--- conflicted
+++ resolved
@@ -43,22 +43,17 @@
 #include "esp_ipc.h"
 #include "esp_log.h"
 
-<<<<<<< HEAD
 void start_cpu0(void) __attribute__((weak, alias("start_cpu0_default")));
+void start_cpu0_default(void) IRAM_ATTR;
+#if !CONFIG_FREERTOS_UNICORE
+static void IRAM_ATTR call_start_cpu1();
 void start_cpu1(void) __attribute__((weak, alias("start_cpu0_default")));
-void start_cpu0_default(void) IRAM_ATTR;
 void start_cpu1_default(void) IRAM_ATTR;
-static void IRAM_ATTR call_start_cpu1();
+static bool app_cpu_started = false;
+#endif //!CONFIG_FREERTOS_UNICORE
+
 static void do_global_ctors(void);
 static void main_task(void* args);
-=======
-static void IRAM_ATTR user_start_cpu0(void);
-#if !CONFIG_FREERTOS_UNICORE
-static void IRAM_ATTR call_user_start_cpu1();
-static void IRAM_ATTR user_start_cpu1(void);
-static bool app_cpu_started = false;
-#endif
->>>>>>> 1dc7fda8
 extern void ets_setup_syscalls(void);
 extern int main(void);
 
@@ -99,7 +94,7 @@
 
     ESP_EARLY_LOGI(TAG, "Pro cpu up.");
 
-#ifndef CONFIG_FREERTOS_UNICORE
+#if !CONFIG_FREERTOS_UNICORE
     ESP_EARLY_LOGI(TAG, "Starting app cpu, entry point is %p", call_start_cpu1);
 
     SET_PERI_REG_MASK(DPORT_APPCPU_CTRL_B_REG, DPORT_APPCPU_CLKGATE_EN);
@@ -119,12 +114,8 @@
     start_cpu0();
 }
 
-<<<<<<< HEAD
+#if !CONFIG_FREERTOS_UNICORE
 void IRAM_ATTR call_start_cpu1()
-=======
-#if !CONFIG_FREERTOS_UNICORE
-void IRAM_ATTR call_user_start_cpu1()
->>>>>>> 1dc7fda8
 {
     asm volatile (\
                   "wsr    %0, vecbase\n" \
@@ -136,6 +127,7 @@
     app_cpu_started = 1;
     start_cpu1();
 }
+#endif //!CONFIG_FREERTOS_UNICORE
 
 void start_cpu0_default(void)
 {
@@ -152,6 +144,7 @@
     vTaskStartScheduler();
 }
 
+#if !CONFIG_FREERTOS_UNICORE
 void start_cpu1_default(void)
 {
     // Wait for FreeRTOS initialization to finish on PRO CPU
@@ -161,7 +154,7 @@
     ESP_LOGI(TAG, "Starting scheduler on APP CPU.");
     xPortStartScheduler();
 }
-#endif
+#endif //!CONFIG_FREERTOS_UNICORE
 
 static void do_global_ctors(void)
 {
