<<<<<<< HEAD
/**
 ****************************************************************************************
 *
 * @file bt_prf_task.h
 *
 * @brief Application entry point
 *
 * Copyright (C) Espressif 2016
 * Created by Yulong at 2016/10/11
 *
 *
 ****************************************************************************************
 */

#include <stddef.h> 
#include "bt_defs.h"
#include "fixed_queue.h"

#ifndef BT_PRF_TASK_H__
#define BT_PRF_TASK_H__

/* Functions provided by btu_core.c
=======
/**
 ****************************************************************************************
 *
 * @file bt_prf_task.h
 *
 * @brief Application entry point
 *
 * Copyright (C) Espressif 2016
 * Created by Yulong at 2016/10/11
 *
 *
 ****************************************************************************************
 */

#include <stddef.h> 
#include "bt_defs.h"
#include "fixed_queue.h"

#ifndef BT_PRF_TASK_H__
#define BT_PRF_TASK_H__

/* Functions provided by bt_prf_task.c
>>>>>>> b83b0ed0
************************************
*/


void bt_prf_task_thread_handler(void *arg);

void  bt_prf_init_core(void);
void  bt_prf_free_core(void);

void bt_prf_task_post(uint32_t sig);


void bt_prf_StartUp(void);
void bt_prf_ShutDown(void);

void bt_prf_task_start_up(void);
void bt_prf_task_shut_down(void);

void bt_profile_msg_ready(fixed_queue_t *queue);








#endif		/// BT_PRF_TASK_H__<|MERGE_RESOLUTION|>--- conflicted
+++ resolved
@@ -1,50 +1,25 @@
-<<<<<<< HEAD
-/**
- ****************************************************************************************
- *
- * @file bt_prf_task.h
- *
- * @brief Application entry point
- *
- * Copyright (C) Espressif 2016
- * Created by Yulong at 2016/10/11
- *
- *
- ****************************************************************************************
- */
-
-#include <stddef.h> 
-#include "bt_defs.h"
-#include "fixed_queue.h"
-
-#ifndef BT_PRF_TASK_H__
-#define BT_PRF_TASK_H__
-
-/* Functions provided by btu_core.c
-=======
-/**
- ****************************************************************************************
- *
- * @file bt_prf_task.h
- *
- * @brief Application entry point
- *
- * Copyright (C) Espressif 2016
- * Created by Yulong at 2016/10/11
- *
- *
- ****************************************************************************************
- */
-
-#include <stddef.h> 
-#include "bt_defs.h"
-#include "fixed_queue.h"
-
-#ifndef BT_PRF_TASK_H__
-#define BT_PRF_TASK_H__
-
+/**
+ ****************************************************************************************
+ *
+ * @file bt_prf_task.h
+ *
+ * @brief Application entry point
+ *
+ * Copyright (C) Espressif 2016
+ * Created by Yulong at 2016/10/11
+ *
+ *
+ ****************************************************************************************
+ */
+
+#include <stddef.h> 
+#include "bt_defs.h"
+#include "fixed_queue.h"
+
+#ifndef BT_PRF_TASK_H__
+#define BT_PRF_TASK_H__
+
 /* Functions provided by bt_prf_task.c
->>>>>>> b83b0ed0
 ************************************
 */
 
