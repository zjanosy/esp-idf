#
# This is a project Makefile. It is assumed the directory this Makefile resides in is a
# project subdirectory.
#

PROJECT_NAME := bootloader
<<<<<<< HEAD

#We cannot include the esp32 component directly but we need its includes.
#This is fixed by adding CFLAGS from Makefile.projbuild
COMPONENTS := esptool_py bootloader log spi_flash
=======
COMPONENTS := esptool_py bootloader bootloader_support log spi_flash micro-ecc
>>>>>>> ea4005e6

# The bootloader pseudo-component is also included in this build, for its Kconfig.projbuild to be included.
#
# IS_BOOTLOADER_BUILD tells the component Makefile.projbuild to be a no-op
IS_BOOTLOADER_BUILD := 1
export IS_BOOTLOADER_BUILD

# include the top-level "project" include directory, for sdkconfig.h
CFLAGS += -I$(BUILD_DIR_BASE)/../include

include $(IDF_PATH)/make/project.mk<|MERGE_RESOLUTION|>--- conflicted
+++ resolved
@@ -4,14 +4,10 @@
 #
 
 PROJECT_NAME := bootloader
-<<<<<<< HEAD
 
 #We cannot include the esp32 component directly but we need its includes.
 #This is fixed by adding CFLAGS from Makefile.projbuild
-COMPONENTS := esptool_py bootloader log spi_flash
-=======
 COMPONENTS := esptool_py bootloader bootloader_support log spi_flash micro-ecc
->>>>>>> ea4005e6
 
 # The bootloader pseudo-component is also included in this build, for its Kconfig.projbuild to be included.
 #
